# SdkTestAutomation

[![Build and Test](https://github.com/evgeniykisel/SdkTestAutomation/actions/workflows/build-and-test.yml/badge.svg)](https://github.com/evgeniykisel/SdkTestAutomation/actions/workflows/build-and-test.yml)
[![Build](https://github.com/evgeniykisel/SdkTestAutomation/actions/workflows/build.yml/badge.svg)](https://github.com/evgeniykisel/SdkTestAutomation/actions/workflows/build.yml)

<<<<<<< HEAD
A .NET test automation framework for API testing with multi-SDK support, built with xUnit and RestSharp.
=======
A .NET test automation framework for API testing, built with xUnit and RestSharp.
>>>>>>> 6684e26d

## 🚀 CI/CD Status

### Workflows
- **Build and Test**: Runs on pull requests and manual triggers
  - Builds the solution
  - Deploys Conductor server in Docker
  - Executes all tests
  - Generates comprehensive test reports (HTML, TRX, JUnit)
  - Publishes test results to GitHub Checks

- **Build**: Runs on every push
  - Quick build validation
  - Ensures code compiles correctly

### Test Results
Test results are automatically generated and available in multiple formats:
- **HTML Report**: Rich interactive report with detailed test information
- **TRX Report**: Native .NET test results format
- **JUnit XML**: Standard XML format for CI/CD integration

All reports are uploaded as artifacts and can be downloaded from the workflow run page.

## Features

- Built on .NET 8.0
- xUnit test framework integration
<<<<<<< HEAD
- **Multi-SDK Support**: Test against C#, Java, and Python SDKs via CLI
=======
>>>>>>> 6684e26d
- Flexible HTTP request handling with support for multiple content types
- Comprehensive logging system
- Environment configuration management
- Attribute-based request parameter decoration
- Support for JSON, Form URL Encoded, and other content types
- Automated CI/CD with comprehensive test reporting
<<<<<<< HEAD
- **SDK Response Validation**: Compare SDK CLI output with REST API responses
=======
>>>>>>> 6684e26d

## Project Structure

- **SdkTestAutomation.Core**: Core functionality for HTTP requests, attribute handling, and request resolvers
- **SdkTestAutomation.Api**: API-specific implementations and request/response models
- **SdkTestAutomation.Utils**: Utility classes, logging, and configuration management
<<<<<<< HEAD
- **SdkTestAutomation.Common**: Shared CLI execution and result comparison utilities
- **SdkTestAutomation.CSharp**: C# SDK CLI wrapper and command builders
- **SdkTestAutomation.Java**: Java SDK CLI wrapper and command builders
- **SdkTestAutomation.Python**: Python SDK CLI wrapper and command builders
- **SdkTestAutomation.Tests**: Test implementations and test base classes

## Multi-SDK Testing

The framework supports testing against multiple Conductor SDKs:

### Supported SDKs
- **C# SDK**: https://github.com/conductor-oss/csharp-sdk
- **Java SDK**: https://github.com/conductor-oss/java-sdk
- **Python SDK**: https://github.com/conductor-oss/python-sdk

### Running SDK Tests

```bash
# Test with C# SDK
SDK_TYPE=CSharp dotnet test --filter "Category=SdkComparison"

# Test with Java SDK
SDK_TYPE=Java dotnet test --filter "Category=SdkComparison"

# Test with Python SDK
SDK_TYPE=Python dotnet test --filter "Category=SdkComparison"
```

### SDK Configuration

Set environment variables to configure SDK paths:

```env
# SDK Selection
SDK_TYPE=CSharp  # CSharp|Java|Python

# SDK Source (Package or Local)
SDK_SOURCE=Package  # Package|Local

# SDK Paths (for Package source)
CSHARP_SDK_PATH=./sdks/csharp-sdk
JAVA_SDK_PATH=./sdks/java-sdk.jar
PYTHON_SDK_PATH=./sdks/python-sdk

# SDK Path (for Local source)
SDK_PATH=/path/to/local/sdk/builds
```

### SDK Integration

#### C# SDK
```bash
# Option 1: Use released package
dotnet add package Conductor.Sdk

# Option 2: Build from source
git clone https://github.com/conductor-oss/csharp-sdk
cd csharp-sdk
dotnet build
dotnet pack -o ./nupkg
```

#### Java SDK
```bash
# Option 1: Use released JAR
wget https://github.com/conductor-oss/java-sdk/releases/latest/download/conductor-sdk.jar

# Option 2: Build from source
git clone https://github.com/conductor-oss/java-sdk
cd java-sdk
./gradlew build
# JAR will be in build/libs/
```

#### Python SDK
```bash
# Option 1: Use released package
pip install conductor-sdk

# Option 2: Build from source
git clone https://github.com/conductor-oss/python-sdk
cd python-sdk
pip install -e .
```

=======
- **SdkTestAutomation.Tests**: Test implementations and test base classes

>>>>>>> 6684e26d
## Getting Started

### Prerequisites

- .NET 8.0 SDK
- IDE (Visual Studio, Rider, or VS Code)
- Docker (for running Conductor server locally)
<<<<<<< HEAD
- **For SDK Testing**: Target SDKs installed and configured
=======
>>>>>>> 6684e26d

### Configuration

1. Clone the repository
2. Rename `.env.template` to `.env` in the `SdkTestAutomation.Tests` directory
3. Update the `.env` file with your configuration:

```env
CONDUCTOR_SERVER_URL=your_api_url
CONDUCTOR_AUTH_KEY=your_auth_key
CONDUCTOR_AUTH_SECRET=your_auth_secret
<<<<<<< HEAD
SDK_TYPE=CSharp  # For SDK testing
=======
>>>>>>> 6684e26d
```

### Running Tests

```bash
<<<<<<< HEAD
# Run all tests
dotnet test

# Run only SDK comparison tests
dotnet test --filter "Category=SdkComparison"

# Run tests for specific SDK
SDK_TYPE=CSharp dotnet test --filter "Category=SdkComparison"
=======
dotnet test
>>>>>>> 6684e26d
```

## Writing Tests

<<<<<<< HEAD
### Base Test Classes

#### Standard API Tests
=======
### Base Test Class

All test classes should inherit from `BaseTest` which provides:
- Automatic test logging
- Test context management
- API client initialization

Example:
>>>>>>> 6684e26d
```csharp
public class MyTests : BaseTest
{
    [Fact]
    public void MyTest()
    {
        // Your test implementation
    }
}
```

<<<<<<< HEAD
#### SDK Comparison Tests
```csharp
public class MySdkTests : BaseSdkTest
{
    [Fact]
    [Trait("Category", "SdkComparison")]
    public async Task MySdkTest()
    {
        await ValidateSdkResponseAsync(
            sdkCommand: "your-sdk-command",
            sdkArgs: "your-args",
            restApiCall: async () => YourApiCall(),
            testDescription: "Test description");
    }
}
```

=======
>>>>>>> 6684e26d
### Request Models

Create request models by inheriting from `HttpRequest` and using attributes:

```csharp
public class MyRequest : HttpRequest
{
    [UrlParameter]
    public string QueryParam { get; set; }

    [Header(Name = "Custom-Header")]
    public string HeaderValue { get; set; }

    [Body]
    public string RequestBody { get; set; }
}
```

### Available Attributes

- `[UrlParameter]`: Add query parameters to the URL
- `[Header]`: Add HTTP headers
- `[Body]`: Specify request body content
- All attributes support custom naming via the `Name` property

### Supported Content Types

- JSON (`ContentType.Json`)
- Form URL Encoded (`ContentType.FormUrlEncoded`)
- None (`ContentType.None`)

## Logging

The framework includes a built-in logging system that automatically captures:
- Request details (URL, headers, body)
- Response information (status code, body)
- Test execution timestamps
- Custom log messages
<<<<<<< HEAD
- **SDK command execution details**
- **SDK vs REST API comparison results**
=======
>>>>>>> 6684e26d

## Test Reports

### Viewing Test Results

1. **GitHub Actions**: Go to the Actions tab and click on a workflow run
2. **Test Results Tab**: View TRX and JUnit results directly in GitHub
3. **Artifacts**: Download the `test-results` artifact for all report formats
4. **Job Summary**: View a formatted test summary in the workflow job summary

### Report Formats

- **HTML**: Interactive report with expandable test details
- **TRX**: Native .NET format, viewable in Visual Studio
- **JUnit**: Standard XML format for CI/CD tools

## Contributing

1. Fork the repository
2. Create a feature branch
3. Commit your changes
4. Push to the branch
5. Create a Pull Request

### Development Workflow

1. Make your changes
2. Ensure all tests pass locally
3. Push your changes (triggers build workflow)
4. Create a PR (triggers full build and test workflow)
5. Check test results in the PR checks

<<<<<<< HEAD
### Adding New SDKs

To add support for a new SDK:

1. Create a new project `SdkTestAutomation.{SdkName}`
2. Implement `ICliExecutor` for the new SDK
3. Create command builders for the SDK's CLI syntax
4. Update `SdkClientFactory` to support the new SDK type
5. Add the new project to the solution file
6. Update documentation

=======
>>>>>>> 6684e26d
## License

This project is licensed under the terms provided in the LICENSE file.<|MERGE_RESOLUTION|>--- conflicted
+++ resolved
@@ -3,11 +3,7 @@
 [![Build and Test](https://github.com/evgeniykisel/SdkTestAutomation/actions/workflows/build-and-test.yml/badge.svg)](https://github.com/evgeniykisel/SdkTestAutomation/actions/workflows/build-and-test.yml)
 [![Build](https://github.com/evgeniykisel/SdkTestAutomation/actions/workflows/build.yml/badge.svg)](https://github.com/evgeniykisel/SdkTestAutomation/actions/workflows/build.yml)
 
-<<<<<<< HEAD
 A .NET test automation framework for API testing with multi-SDK support, built with xUnit and RestSharp.
-=======
-A .NET test automation framework for API testing, built with xUnit and RestSharp.
->>>>>>> 6684e26d
 
 ## 🚀 CI/CD Status
 
@@ -35,27 +31,20 @@
 
 - Built on .NET 8.0
 - xUnit test framework integration
-<<<<<<< HEAD
 - **Multi-SDK Support**: Test against C#, Java, and Python SDKs via CLI
-=======
->>>>>>> 6684e26d
 - Flexible HTTP request handling with support for multiple content types
 - Comprehensive logging system
 - Environment configuration management
 - Attribute-based request parameter decoration
 - Support for JSON, Form URL Encoded, and other content types
 - Automated CI/CD with comprehensive test reporting
-<<<<<<< HEAD
 - **SDK Response Validation**: Compare SDK CLI output with REST API responses
-=======
->>>>>>> 6684e26d
 
 ## Project Structure
 
 - **SdkTestAutomation.Core**: Core functionality for HTTP requests, attribute handling, and request resolvers
 - **SdkTestAutomation.Api**: API-specific implementations and request/response models
 - **SdkTestAutomation.Utils**: Utility classes, logging, and configuration management
-<<<<<<< HEAD
 - **SdkTestAutomation.Common**: Shared CLI execution and result comparison utilities
 - **SdkTestAutomation.CSharp**: C# SDK CLI wrapper and command builders
 - **SdkTestAutomation.Java**: Java SDK CLI wrapper and command builders
@@ -140,11 +129,6 @@
 cd python-sdk
 pip install -e .
 ```
-
-=======
-- **SdkTestAutomation.Tests**: Test implementations and test base classes
-
->>>>>>> 6684e26d
 ## Getting Started
 
 ### Prerequisites
@@ -152,10 +136,7 @@
 - .NET 8.0 SDK
 - IDE (Visual Studio, Rider, or VS Code)
 - Docker (for running Conductor server locally)
-<<<<<<< HEAD
 - **For SDK Testing**: Target SDKs installed and configured
-=======
->>>>>>> 6684e26d
 
 ### Configuration
 
@@ -167,16 +148,12 @@
 CONDUCTOR_SERVER_URL=your_api_url
 CONDUCTOR_AUTH_KEY=your_auth_key
 CONDUCTOR_AUTH_SECRET=your_auth_secret
-<<<<<<< HEAD
 SDK_TYPE=CSharp  # For SDK testing
-=======
->>>>>>> 6684e26d
 ```
 
 ### Running Tests
 
 ```bash
-<<<<<<< HEAD
 # Run all tests
 dotnet test
 
@@ -185,19 +162,13 @@
 
 # Run tests for specific SDK
 SDK_TYPE=CSharp dotnet test --filter "Category=SdkComparison"
-=======
-dotnet test
->>>>>>> 6684e26d
 ```
 
 ## Writing Tests
 
-<<<<<<< HEAD
 ### Base Test Classes
 
 #### Standard API Tests
-=======
-### Base Test Class
 
 All test classes should inherit from `BaseTest` which provides:
 - Automatic test logging
@@ -205,7 +176,6 @@
 - API client initialization
 
 Example:
->>>>>>> 6684e26d
 ```csharp
 public class MyTests : BaseTest
 {
@@ -217,7 +187,6 @@
 }
 ```
 
-<<<<<<< HEAD
 #### SDK Comparison Tests
 ```csharp
 public class MySdkTests : BaseSdkTest
@@ -234,9 +203,6 @@
     }
 }
 ```
-
-=======
->>>>>>> 6684e26d
 ### Request Models
 
 Create request models by inheriting from `HttpRequest` and using attributes:
@@ -275,11 +241,8 @@
 - Response information (status code, body)
 - Test execution timestamps
 - Custom log messages
-<<<<<<< HEAD
 - **SDK command execution details**
 - **SDK vs REST API comparison results**
-=======
->>>>>>> 6684e26d
 
 ## Test Reports
 
@@ -312,7 +275,6 @@
 4. Create a PR (triggers full build and test workflow)
 5. Check test results in the PR checks
 
-<<<<<<< HEAD
 ### Adding New SDKs
 
 To add support for a new SDK:
@@ -323,9 +285,6 @@
 4. Update `SdkClientFactory` to support the new SDK type
 5. Add the new project to the solution file
 6. Update documentation
-
-=======
->>>>>>> 6684e26d
 ## License
 
 This project is licensed under the terms provided in the LICENSE file.